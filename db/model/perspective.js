--- conflicted
+++ resolved
@@ -78,15 +78,7 @@
     },
   }, {
     hooks: {
-<<<<<<< HEAD
-
-=======
-      beforeDestroy(inst /* , opts */) {
-        return common.setIsDeleted(seq.Promise, inst);
-      },
-
-      // OLD - remove along with namespace toggles
->>>>>>> 2bee650f
+
       /**
        * Publishes the created prespective to the redis channel, to initialize
        * a socketio namespace if required
