--- conflicted
+++ resolved
@@ -737,38 +737,17 @@
   /**
    * Calculate the sample status based on the ranges set for this sample's aspect.
    *
-<<<<<<< HEAD
-   * @param  {Object} sample
-   * @returns {Promise} - resolves to the sample status
-   */
-  calculateSampleStatus(sample) {
-    // aspect name
-    const aspName = sample.name.split('|')[1];
-=======
    * @param  {Object} sampleName - Sample name
    * @param  {Object} value - Sample value
-   * @returns {Promise}
+   * @returns {Promise} - resolves to the sample status
    */
   calculateSampleStatus(sampleName, value) {
+    // aspect name
     const aspName = sampleName.split('|')[1];
 
-    // Invalid if value is not a non-empty string!
-    if (typeof value !== 'string' || value.length === 0) {
-      return Promise.resolve(Status.Invalid);
-    }
-
-    // "Timeout" special case
-    if (value === Status.Timeout) {
-      return Promise.resolve(Status.Timeout);
-    }
-
-    let num;
->>>>>>> 9332f834
-
     // value
-    let value;
     try {
-      value = statusCalculation.prepareValue(sample.value);
+      value = statusCalculation.prepareValue(value);
     } catch (err) {
       return Status[err.message] ? Promise.resolve(err.message) : Promise.reject(err);
     }
