--- conflicted
+++ resolved
@@ -51,21 +51,16 @@
     sample: PFX + SEP + 'samples',
     subject: PFX + SEP + 'subjects',
   },
-<<<<<<< HEAD
   objectType: {
     aspect: 'aspect',
     sample: 'sample',
     subject: 'subject',
     subAspMap: 'subaspmap',
     aspSubMap: 'aspsubmap',
-    subTags: 'subTags',
+    subjectTags: 'subTags',
     aspTags: 'aspTags',
     aspWriters: 'aspWriters',
     aspRanges: 'aspRanges',
-=======
-  objectType: { aspect: 'aspect', sample: 'sample', subject: 'subject',
-    subAspMap: 'subaspmap', aspSubMap: 'aspsubmap', subjectTags: 'subTags',
->>>>>>> 64a2f45e
   },
   prefix: PFX,
   separator: SEP,
