--- conflicted
+++ resolved
@@ -51,10 +51,6 @@
     sample: PFX + SEP + 'samples',
     subject: PFX + SEP + 'subjects',
   },
-<<<<<<< HEAD
-  objectType: { aspect: 'aspect', sample: 'sample', subject: 'subject',
-    subAspMap: 'subaspmap', aspSubMap: 'aspsubmap', subjectTags: 'subTags',
-=======
   objectType: {
     aspect: 'aspect',
     sample: 'sample',
@@ -65,7 +61,6 @@
     aspTags: 'aspTags',
     aspWriters: 'aspWriters',
     aspRanges: 'aspRanges',
->>>>>>> d27cdb1d
   },
   prefix: PFX,
   separator: SEP,
