--- conflicted
+++ resolved
@@ -10,7 +10,6 @@
  * tests/db/helpers/aspectUtils.js
  */
 'use strict'; // eslint-disable-line strict
-const expect = require('chai').expect;
 require('chai').use(require('chai-as-promised')).should();
 const tu = require('../../testUtils');
 const u = require('../model/aspect/utils');
@@ -27,14 +26,14 @@
           validateNumericRanges({
             criticalRange: [-1234, 1234],
           })
-          .should.eventually.be.fulfilled
+            .should.eventually.be.fulfilled
         );
 
         it('below min', () =>
           validateNumericRanges({
             okRange: [Number.MIN_SAFE_INTEGER - 5, 1234],
           })
-          .should.eventually.be.rejectedWith(
+            .should.eventually.be.rejectedWith(
             'Value type: NUMERIC can only have ranges with min value:' +
             ' -9007199254740991, max value: 9007199254740991',
           )
@@ -44,7 +43,7 @@
           validateNumericRanges({
             criticalRange: [-1234, Number.MAX_SAFE_INTEGER + 10],
           })
-          .should.eventually.be.rejectedWith(
+            .should.eventually.be.rejectedWith(
             'Value type: NUMERIC can only have ranges with min value:' +
             ' -9007199254740991, max value: 9007199254740991',
           )
@@ -56,14 +55,14 @@
           validateBooleanRanges({
             okRange: [1, 1],
           })
-          .should.eventually.be.fulfilled
+            .should.eventually.be.fulfilled
         );
 
         it('non-boolean', () =>
           validateBooleanRanges({
             okRange: [1, 0],
           })
-          .should.eventually.be.rejectedWith(
+            .should.eventually.be.rejectedWith(
             'Value type: BOOLEAN can only have ranges: [0,0] or [1,1]',
           )
         );
@@ -74,14 +73,14 @@
           validatePercentRanges({
             okRange: [25, 50],
           })
-          .should.eventually.be.fulfilled
+            .should.eventually.be.fulfilled
         );
 
         it('less than 0', () =>
           validatePercentRanges({
             okRange: [-1, 1],
           })
-          .should.eventually.be.rejectedWith(
+            .should.eventually.be.rejectedWith(
             'Value type: PERCENT can only have ranges with min value:' +
             ' 0, max value: 100',
           )
@@ -91,7 +90,7 @@
           validatePercentRanges({
             okRange: [0, 110],
           })
-          .should.eventually.be.rejectedWith(
+            .should.eventually.be.rejectedWith(
             'Value type: PERCENT can only have ranges with min value:' +
             ' 0, max value: 100',
           )
@@ -106,7 +105,7 @@
             criticalRange: [0, 0],
             okRange: [1, 1],
           })
-          .should.eventually.be.fulfilled
+            .should.eventually.be.fulfilled
         );
 
         it('duplicate', () =>
@@ -114,7 +113,7 @@
             criticalRange: [0, 0],
             okRange: [0, 0],
           })
-          .should.eventually.be.rejectedWith(
+            .should.eventually.be.rejectedWith(
             'Same value range to multiple statuses is not allowed for value type: BOOLEAN'
           )
         );
@@ -125,7 +124,7 @@
             warningRange: [1, 1],
             okRange: [1, 1],
           })
-          .should.eventually.be.rejectedWith(
+            .should.eventually.be.rejectedWith(
             'More than 2 status ranges cannot be assigned for value type: BOOLEAN'
           )
         );
@@ -139,7 +138,7 @@
             infoRange: [41, 50],
             okRange: [51, 100],
           })
-          .should.eventually.be.fulfilled
+            .should.eventually.be.fulfilled
         );
       });
 
@@ -151,7 +150,7 @@
             infoRange: [4, 4],
             okRange: [5, 10],
           })
-          .should.eventually.be.fulfilled
+            .should.eventually.be.fulfilled
         );
 
         it('negative int ranges with null range in the middle', () =>
@@ -161,7 +160,7 @@
             infoRange: [0, 0],
             okRange: [1, 10],
           })
-          .should.eventually.be.fulfilled
+            .should.eventually.be.fulfilled
         );
 
         it('all null ranges', () =>
@@ -171,7 +170,7 @@
             infoRange: null,
             okRange: null,
           })
-          .should.eventually.be.fulfilled
+            .should.eventually.be.fulfilled
         );
 
         it('non-contiguous ranges', () =>
@@ -181,7 +180,7 @@
             infoRange: [20, 30],
             okRange: null,
           })
-          .should.eventually.be.fulfilled
+            .should.eventually.be.fulfilled
         );
 
         it('out of order ranges', () =>
@@ -191,7 +190,7 @@
             infoRange: [21, 30],
             okRange: [-9, -1],
           })
-          .should.eventually.be.fulfilled
+            .should.eventually.be.fulfilled
         );
 
         it('touching edges', () =>
@@ -201,7 +200,7 @@
             infoRange: [10, 15],
             okRange: null,
           })
-          .should.eventually.be.fulfilled
+            .should.eventually.be.fulfilled
         );
 
         it('touching edges, reverse', () =>
@@ -211,49 +210,37 @@
             infoRange: [0, 5],
             okRange: null,
           })
-          .should.eventually.be.fulfilled
-        );
-
-<<<<<<< HEAD
-        it('singular range', () =>
-=======
+            .should.eventually.be.fulfilled
+        );
+
         it('flat range', () =>
->>>>>>> b3ef0741
           validateNumericRanges({
             criticalRange: [0, 3],
             warningRange: [5, 5],
             infoRange: [7, 10],
             okRange: null,
           })
-          .should.eventually.be.fulfilled
-        );
-
-<<<<<<< HEAD
-        it('singular range, reverse', () =>
-=======
+            .should.eventually.be.fulfilled
+        );
+
         it('flat range, reverse', () =>
->>>>>>> b3ef0741
           validateNumericRanges({
             criticalRange: [7, 10],
             warningRange: [5, 5],
             infoRange: [0, 3],
             okRange: null,
           })
-          .should.eventually.be.fulfilled
-        );
-
-<<<<<<< HEAD
-        it('touching edges, singular ranges', () =>
-=======
+            .should.eventually.be.fulfilled
+        );
+
         it('touching edges, flat ranges', () =>
->>>>>>> b3ef0741
           validateNumericRanges({
             criticalRange: [10, 10],
             warningRange: [5, 10],
             infoRange: [5, 5],
             okRange: [0, 5],
           })
-          .should.eventually.be.fulfilled
+            .should.eventually.be.fulfilled
         );
 
         it('identical edge ranges', () =>
@@ -263,7 +250,7 @@
             infoRange: [5, 5],
             okRange: [1, 5],
           })
-          .should.eventually.be.fulfilled
+            .should.eventually.be.fulfilled
         );
 
         it('identical non-singular ranges', () =>
@@ -273,11 +260,7 @@
             infoRange: [5, 9],
             okRange: [10, 14],
           })
-<<<<<<< HEAD
-          .should.eventually.be.rejectedWith('Ranges cannot overlap')
-=======
-          .should.eventually.be.fulfilled
->>>>>>> b3ef0741
+            .should.eventually.be.fulfilled
         );
 
         it('identical non-edge singular ranges', () =>
@@ -287,7 +270,7 @@
             infoRange: [5, 5],
             okRange: [6, 10],
           })
-          .should.eventually.be.fulfilled
+            .should.eventually.be.fulfilled
         );
 
         it('overlapping ranges', () =>
@@ -297,11 +280,7 @@
             infoRange: [5, 12],
             okRange: null,
           })
-<<<<<<< HEAD
-          .should.eventually.be.rejectedWith('Ranges cannot overlap')
-=======
-          .should.eventually.be.fulfilled
->>>>>>> b3ef0741
+            .should.eventually.be.fulfilled
         );
 
         it('encompassing ranges', () =>
@@ -311,11 +290,7 @@
             infoRange: [0, 10],
             okRange: null,
           })
-<<<<<<< HEAD
-          .should.eventually.be.rejectedWith('Ranges cannot overlap')
-=======
-          .should.eventually.be.fulfilled
->>>>>>> b3ef0741
+            .should.eventually.be.fulfilled
         );
 
         it('infinite ranges', () =>
@@ -335,7 +310,7 @@
             infoRange: [3.2, 5],
             okRange: null,
           })
-          .should.eventually.be.fulfilled
+            .should.eventually.be.fulfilled
         );
       });
     });
